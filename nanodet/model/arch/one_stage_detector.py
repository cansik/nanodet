# Copyright 2021 RangiLyu.
#
# Licensed under the Apache License, Version 2.0 (the "License");
# you may not use this file except in compliance with the License.
# You may obtain a copy of the License at
#
#     http://www.apache.org/licenses/LICENSE-2.0
#
# Unless required by applicable law or agreed to in writing, software
# distributed under the License is distributed on an "AS IS" BASIS,
# WITHOUT WARRANTIES OR CONDITIONS OF ANY KIND, either express or implied.
# See the License for the specific language governing permissions and
# limitations under the License.

import time

import torch
import torch.nn as nn

from ..backbone import build_backbone
from ..fpn import build_fpn
from ..head import build_head


class OneStageDetector(nn.Module):
    def __init__(
        self,
        backbone_cfg,
        fpn_cfg=None,
        head_cfg=None,
    ):
        super(OneStageDetector, self).__init__()
        self.backbone = build_backbone(backbone_cfg)
        if fpn_cfg is not None:
            self.fpn = build_fpn(fpn_cfg)
        if head_cfg is not None:
            self.head = build_head(head_cfg)
        self.epoch = 0

    def forward(self, x):
        x = self.backbone(x)
        if hasattr(self, "fpn"):
            x = self.fpn(x)
        if hasattr(self, "head"):
            x = self.head(x)
        return x

    def inference(self, meta):
        with torch.no_grad():
<<<<<<< HEAD
            is_cuda_available = torch.cuda.is_available()
            if is_cuda_available:
                torch.cuda.synchronize()

            time1 = time.time()
            preds = self(meta["img"])

            if is_cuda_available:
                torch.cuda.synchronize()

            time2 = time.time()
            print("forward time: {:.3f}s".format((time2 - time1)), end=" | ")
            results = self.head.post_process(preds, meta)

            if is_cuda_available:
                torch.cuda.synchronize()

=======
            if torch.cuda.is_available():
                torch.cuda.synchronize()
            time1 = time.time()
            preds = self(meta["img"])
            if torch.cuda.is_available():
                torch.cuda.synchronize()
            time2 = time.time()
            print("forward time: {:.3f}s".format((time2 - time1)), end=" | ")
            results = self.head.post_process(preds, meta)
            if torch.cuda.is_available():
                torch.cuda.synchronize()
>>>>>>> 4d85d0cb
            print("decode time: {:.3f}s".format((time.time() - time2)), end=" | ")
        return results

    def forward_train(self, gt_meta):
        preds = self(gt_meta["img"])
        loss, loss_states = self.head.loss(preds, gt_meta)

        return preds, loss, loss_states

    def set_epoch(self, epoch):
        self.epoch = epoch<|MERGE_RESOLUTION|>--- conflicted
+++ resolved
@@ -47,25 +47,6 @@
 
     def inference(self, meta):
         with torch.no_grad():
-<<<<<<< HEAD
-            is_cuda_available = torch.cuda.is_available()
-            if is_cuda_available:
-                torch.cuda.synchronize()
-
-            time1 = time.time()
-            preds = self(meta["img"])
-
-            if is_cuda_available:
-                torch.cuda.synchronize()
-
-            time2 = time.time()
-            print("forward time: {:.3f}s".format((time2 - time1)), end=" | ")
-            results = self.head.post_process(preds, meta)
-
-            if is_cuda_available:
-                torch.cuda.synchronize()
-
-=======
             if torch.cuda.is_available():
                 torch.cuda.synchronize()
             time1 = time.time()
@@ -77,7 +58,6 @@
             results = self.head.post_process(preds, meta)
             if torch.cuda.is_available():
                 torch.cuda.synchronize()
->>>>>>> 4d85d0cb
             print("decode time: {:.3f}s".format((time.time() - time2)), end=" | ")
         return results
 
